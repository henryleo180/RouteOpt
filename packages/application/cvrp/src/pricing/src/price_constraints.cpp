/* 
 * Copyright (c) 2025 Zhengzhong (Ricky) You.
 * All rights reserved.
 * Software: RouteOpt
 * License: GPL-3.0
 */

#include "cuts_definition.hpp"
#include "cvrp_pricing_controller.hpp"
#include "rcc_rc_controller.hpp"

namespace RouteOpt::Application::CVRP {
    void CVRP_Pricing::priceConstraints(const std::vector<Rcc> &rccs,
                                        const std::vector<R1c> &r1cs,
                                        const std::vector<Brc> &brcs,
                                        const std::vector<double> &pi_vector) {
        pricePartitioning(pi_vector);
        RCCs::RCGetter::RCCRCController::priceRCC(rccs, pi_vector, chg_cost_mat4_vertex);
        priceBRC(brcs, pi_vector);
        //price rank1 cuts;
        rank1_rc_controller_ref.get().getRank1DualsInCG(r1cs, pi_vector);
    }

    void CVRP_Pricing::pricePartitioning(const std::vector<double> &pi_vector) {
        auto &cm = cost_mat4_vertex_ref.get();
        auto real_dim = dim - 1;
        for (int i = 1; i < dim; ++i) {
            for (int j = i + 1; j < dim; ++j) {
                chg_cost_mat4_vertex[i][j] = cm[i][j] - 0.5 * (pi_vector[i - 1] + pi_vector[j - 1]);
            }
        }
        for (int i = 1; i < dim; ++i) {
            chg_cost_mat4_vertex[0][i] =
                    cm[0][i] - 0.5 * (pi_vector[i - 1] + pi_vector[real_dim]);
        }
        for (int i = 1; i < dim; ++i) {
            for (int j = i + 1; j < dim; ++j) {
                chg_cost_mat4_vertex[j][i] = chg_cost_mat4_vertex[i][j];
            }
        }
        for (int i = 1; i < dim; ++i) {
            chg_cost_mat4_vertex[i][0] = chg_cost_mat4_vertex[0][i];
        }
    }

    void CVRP_Pricing::priceBRC(const std::vector<Brc> &brcs, const std::vector<double> &pi_vector) {
        adjust_brc_dual4_single_route.clear();
        for (auto &brc: brcs) {
            if (!brc.br_dir) {
                chg_cost_mat4_vertex[brc.edge.first][brc.edge.second] = std::numeric_limits<float>::max();
                chg_cost_mat4_vertex[brc.edge.second][brc.edge.first] =
                        std::numeric_limits<float>::max(); //do not use double since the number will overflow
            } else {
<<<<<<< HEAD
=======
                // in case multiple same branching constraints, we use += instead of just =;
>>>>>>> e65ca0f1
                if (brc.edge.first == 0) adjust_brc_dual4_single_route[brc.edge.second] += pi_vector[brc.idx_brc];
                chg_cost_mat4_vertex[brc.edge.first][brc.edge.second] -= pi_vector[brc.idx_brc];
                chg_cost_mat4_vertex[brc.edge.second][brc.edge.first] -= pi_vector[brc.idx_brc];
            }
        }
    }
}<|MERGE_RESOLUTION|>--- conflicted
+++ resolved
@@ -51,10 +51,7 @@
                 chg_cost_mat4_vertex[brc.edge.second][brc.edge.first] =
                         std::numeric_limits<float>::max(); //do not use double since the number will overflow
             } else {
-<<<<<<< HEAD
-=======
                 // in case multiple same branching constraints, we use += instead of just =;
->>>>>>> e65ca0f1
                 if (brc.edge.first == 0) adjust_brc_dual4_single_route[brc.edge.second] += pi_vector[brc.idx_brc];
                 chg_cost_mat4_vertex[brc.edge.first][brc.edge.second] -= pi_vector[brc.idx_brc];
                 chg_cost_mat4_vertex[brc.edge.second][brc.edge.first] -= pi_vector[brc.idx_brc];
