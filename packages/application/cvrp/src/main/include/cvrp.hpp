/*
 * Copyright (c) 2025 Zhengzhong (Ricky) You.
 * All rights reserved.
 * Software: RouteOpt
 * License: GPL-3.0
 */

#ifndef ROUTE_OPT_CVRP_HPP
#define ROUTE_OPT_CVRP_HPP
#include <chrono>

#include "cvrp_pricing_controller.hpp"
#include "node.hpp"
#include "read_data_controller.hpp"
#include "hgs_controller.hpp"
#include "initial_controller.hpp"
#include "rank1_separation_controller.hpp"
#include "rank1_coefficient_controller.hpp"
#include "add_column_controller.hpp"
#include "l2b_train.hpp"
#include "rcc_coefficient_controller.hpp"
#include "rcc_separation_controller.hpp"
#include "rcc_rc_controller.hpp"
#include "two_stage_controller.hpp"

namespace RouteOpt::Application::CVRP
{
    using CandidateSelectionFuncType = std::function<std::pair<int, int>(
        BbNode *,
        Branching::BranchingHistory<std::pair<int, int>, PairHasher> &,
        Branching::BranchingDataShared<std::pair<int, int>, PairHasher> &,
        Branching::CandidateSelector::BranchingTesting<BbNode, std::pair<int, int>, PairHasher> &)>;

    using OutNodeFuncType = std::function<void(
        BbNode *,
        const Branching::BranchingHistory<std::pair<int, int>, PairHasher> &,
        const Branching::BKF::BKFDataShared &)>;

    using InNodeFuncType = std::function<void(
        BbNode *,
        Branching::BranchingHistory<std::pair<int, int>, PairHasher> &,
        Branching::BKF::BKFDataShared &)>;

    class CVRPSolver
    {
    public:
        CVRPSolver(int argc, char *argv[]) : read_data_controller(argc, argv, f_name,
                                                                  ins_name, tree_path, num_vehicle, cap, dim,
                                                                  info_vertex, ub),
                                             hgs_controller(IF_HGS_HEURISTIC, f_name, dim, ub, ip_opt_sol),
                                             initial_controller(
                                                 dim,
                                                 solver, demand,
                                                 H, earliest_time, latest_time, service_time,
                                                 cost_mat4_vertex,
                                                 info_vertex,
                                                 [this]
                                                 {
                                                     this->getLowerBoundofMinimumNumberCars();
                                                 }),
                                             rank1_cuts_data_shared(dim),
                                             rank1_coefficient_getter(rank1_cuts_data_shared),
                                             rank1_rc_controller(rank1_cuts_data_shared),
                                             rank1_separation_controller(
                                                 rank1_cuts_data_shared, MAX_ROW_RANK1,
                                                 MAX_NUM_R1C3_PER_ROUND, MAX_NUM_R1C_PER_ROUND, solver,
                                                 cost_mat4_vertex),
                                             pricing_controller(
                                                 dim, max_num_vehicle, cap, demand,
                                                 H, earliest_time, latest_time, service_time,
                                                 cost_mat4_vertex,
                                                 rank1_rc_controller),
                                             add_column_controller(
                                                 dim, pricing_controller.getNewCols(), cost_mat4_vertex,
                                                 pricing_controller.getNegativeLabelTuple(),
                                                 rank1_coefficient_getter,
                                                 pricing_controller.refSeqRCMap(),
                                                 pricing_controller.refColumnPoolPtr()),
                                             l2b_controller(dim, cost_mat4_vertex,
                                                            pricing_controller.getResourceForward(),
                                                            pricing_controller.getResourceBackward(),
                                                            L2BDetail::getBrConstraintNonzeroIdx,
                                                            info_vertex, ml_type != ML_TYPE::ML_NO_USE),
                                             l2b_predict_controller(l2b_controller, [this](BbNode *node, const std::pair<int, int> &edge, double &dif1, bool dir)
                                                                    { this->processOneSideCGTesting<false>(
                                                                          node, edge, dif1,
                                                                          dir); }, ml_type == ML_TYPE::ML_GET_DATA_2 || ml_type == ML_TYPE::ML_USE_MODEL, ml_type == ML_TYPE::ML_USE_MODEL),
                                             l2b_train_controller(l2b_controller, ins_name, ml_type == ML_TYPE::ML_GET_DATA_1 || ml_type == ML_TYPE::ML_GET_DATA_2)
        {
            std::cout << "instance name= " << ins_name << std::endl;
        }

        void callCutting(BbNode *node);

        void imposeBranching(BbNode *node, const std::pair<int, int> &brc, std::vector<BbNode *> &children);

        void imposeThreeBranching(
            BbNode *node,
            const std::vector<std::pair<int, int>> &edgepair, // must have size()==2
            std::vector<BbNode *> &children);

        void processLPTesting(BbNode *node, const std::pair<int, int> &edge, double &dif1, double &dif2);

        template <bool if_exact>
        void processCGTesting(BbNode *node, const std::pair<int, int> &edge, double &dif1, double &dif2);

        template <bool if_exact>
        void processOneSideCGTesting(BbNode *node, const std::pair<int, int> &edge, double &dif1,
                                     bool dir);

        std::pair<int, int> callMLCandidateSelection(BbNode *node,
                                                     Branching::BranchingHistory<std::pair<int, int>,
                                                                                 PairHasher> &history,
                                                     Branching::BranchingDataShared<std::pair<int, int>,
                                                                                    PairHasher> &data_shared,
                                                     Branching::CandidateSelector::BranchingTesting<BbNode,
                                                                                                    std::pair<int, int>, PairHasher> &tester);

        void callWriteNodeOut(BbNode *node,
                              const Branching::BranchingHistory<std::pair<int, int>, PairHasher> &history,
                              const Branching::BKF::BKFDataShared &bkf_data_shared) const;

        void callReadNodeIn(BbNode *node,
                            Branching::BranchingHistory<std::pair<int, int>, PairHasher> &history,
                            Branching::BKF::BKFDataShared &bkf_data_shared);

        virtual void getLowerBoundofMinimumNumberCars();

        CVRPSolver() = delete;

        virtual ~CVRPSolver()
        {
            solver.freeEnv();
        }

        // getters
        auto getDim() const
        {
            return dim;
        }

        auto getNumVehicle() const
        {
            return num_vehicle;
        }

        auto getCap() const
        {
            return cap;
        }

        auto &getDemand() const
        {
            return demand;
        }

<<<<<<< HEAD
        // refers; allow for modification
        Solver &refSolver()
        {
=======
        auto &getDisMat() const {
            return cost_mat4_vertex;
        }

        //refers; allow for modification
        Solver &refSolver() {
>>>>>>> e65ca0f1
            return solver;
        }

        auto &refUB()
        {
            return ub;
        }

        void terminateByMIP(BbNode *node);

        void printOptSol(std::ostream &os, int num_nodes, double lower_bound);

        void callPricingAtBeg(BbNode *node);

        void solveLPInLabeling(BbNode *node, bool if_open_heur, bool if_open_exact,
                               bool if_update_node_val,
                               bool if_consider_regenerate_bucket_graph, bool if_possible_terminate_early,
                               bool if_fix_row, bool if_fix_meet_point, bool if_allow_delete_col, double time_limit);

        void solveLPByInspection(BbNode *node, bool if_update_column_pool, bool if_allow_delete_col);

        void augmentNGRound(BbNode *node, std::vector<routeOptLong> &ng_mem4_vertex);

        void initSolver();

    private:
        Solver solver{};
        int num_vehicle{}, max_num_vehicle{};
        int dim{};
        std::vector<double> demand{};
        std::vector<std::vector<double>> info_vertex{};
        double cap{};
        double H{};
        std::vector<double> earliest_time{};
        std::vector<double> latest_time{};
        std::vector<double> service_time{};
        // read from file
        std::string f_name{};
        std::string ins_name{};
        std::string tree_path{};

        // refer
        double ub{};

        // processed
        std::vector<std::vector<int>> ip_opt_sol{};
        std::vector<std::vector<double>> cost_mat4_vertex{};

        // cvrp private controller
        std::vector<double> optimal_dual_vector{};

        // controllers
        CVRP_ReadDataController read_data_controller;
        HGSController hgs_controller;
        InitialController initial_controller;

        // r1c
        Rank1Cuts::Rank1CutsDataShared rank1_cuts_data_shared;
        Rank1Cuts::CoefficientGetter::Rank1CoefficientGetter rank1_coefficient_getter;
        Rank1Cuts::RCGetter::Rank1RCController rank1_rc_controller;
        Rank1Cuts::Separation::Rank1SeparationController rank1_separation_controller;

        CVRP_Pricing pricing_controller;
        CVRP_AddColumnController add_column_controller;

        // ML
        Learning2Branch<BbNode, std::pair<int, int>, PairHasher> l2b_controller; // must put before train_controller
        Predict<BbNode, std::pair<int, int>, PairHasher> l2b_predict_controller;
        GetTrainingData<BbNode, std::pair<int, int>, PairHasher> l2b_train_controller;

        void callEnumeration(BbNode *node);

        void setEnv(BbNode *node);

        void updateIntegerSolution(double val, const std::vector<double> &X,
                                   const std::vector<SequenceInfo> &cols, bool &if_integer, bool &if_feasible);

        void runColumnGenerationType(BbNode *node, PRICING_LEVEL cg_mode, double time_limit,
                                     bool if_possible_terminate_early,
                                     bool if_fix_row, bool if_fix_meet_point, bool if_allow_delete_col,
                                     bool if_last_cg_type, bool if_stabilization);

        virtual void checkSolutionFeasibility(const std::vector<double> &X,
                                              const std::vector<SequenceInfo> &cols,
                                              bool &feasible)
        {
            feasible = true;
        };

        virtual void addFeasibilityCuts(int &num_row,
                                        const std::vector<double> &x,
                                        const std::vector<SequenceInfo> &cols,
                                        std::vector<Rcc> &existing_rccs,
                                        Solver &solver) {
        };

        void callInspection(BbNode *node, double &time_4_pure_pricing);

        void callLabeling(BbNode *node, double labeling_time_limit, double &time_4_pure_pricing);

        void callPricing(BbNode *node, double labeling_time_limit, double &time_4_pure_pricing);
    };

    namespace ConstructInitialColumnsDetail {
        void constructInitialColumns(const CVRPSolver &cvrp_solver, BbNode *node);
    }
}

#include "call_branching.hpp"
#endif // ROUTE_OPT_CVRP_HPP<|MERGE_RESOLUTION|>--- conflicted
+++ resolved
@@ -154,18 +154,12 @@
             return demand;
         }
 
-<<<<<<< HEAD
-        // refers; allow for modification
-        Solver &refSolver()
-        {
-=======
         auto &getDisMat() const {
             return cost_mat4_vertex;
         }
 
         //refers; allow for modification
         Solver &refSolver() {
->>>>>>> e65ca0f1
             return solver;
         }
 
